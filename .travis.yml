language: go
sudo: false

env:
  - DEPLOY_WITH_MAJOR="1.9"

before_script:
  - go get github.com/golang/lint/golint

go:
<<<<<<< HEAD
  - 1.8.x
  - 1.9.x

script: go test -race -v ./...
=======
  - 1.9.x
  - "1.10"
>>>>>>> 1ff8ffe9

deploy:
  provider: script
  script: etc/travis-deploy.sh
  on:
    tags: true
    branch: master<|MERGE_RESOLUTION|>--- conflicted
+++ resolved
@@ -8,15 +8,8 @@
   - go get github.com/golang/lint/golint
 
 go:
-<<<<<<< HEAD
-  - 1.8.x
-  - 1.9.x
-
-script: go test -race -v ./...
-=======
   - 1.9.x
   - "1.10"
->>>>>>> 1ff8ffe9
 
 deploy:
   provider: script
